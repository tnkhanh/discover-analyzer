--- conflicted
+++ resolved
@@ -97,38 +97,7 @@
   let _ = no_print := true in
   let _ = print_concise_output := true in
   print_stats_prog := true
-<<<<<<< HEAD
-
-let get_input_type (filename: string) =
-  match !input_mode with
-  | InpUnkn -> (match snd (Filename.split_extension filename) with
-    | None -> InpUnkn
-    | Some ext ->
-      if List.exists ~f:(String.equal ext) file_ext_seplogic then
-        InpSepLogic
-      else if List.exists ~f:(String.equal ext) file_ext_bitcode then
-        InpBitcode
-      else if List.exists ~f:(String.equal ext) file_ext_llir then
-        InpLlir
-      else if List.exists ~f:(String.equal ext) file_ext_go then
-        InpGolang
-      else if List.exists ~f:(String.equal ext) file_ext_c_cpp then
-        InpCCpp
-      else InpUnkn)
-  | _ -> !input_mode
-
-let compile_input_file (filename: string) : CI.program =
-  let input_type = get_input_type filename in
-  match input_type with
-  | InpSepLogic -> filename |> SE.compile_sep_logic |> CI.mk_seplogic_prog
-  | InpBitcode -> filename |> LC.compile_bitcode [] "" |> CI.mk_llvm_prog
-  | InpLlir -> filename |> LC.compile_llir |> CI.mk_llvm_prog
-  | InpCCpp -> filename |> LC.compile_c_cpp |> CI.mk_llvm_prog
-  | InpGolang -> filename |> LC.compile_golang |> CI.mk_llvm_prog
-  | InpUnkn -> herror "Unknown input type: " pr_str filename
-=======
 ;;
->>>>>>> e4cdf3bd
 
 let print_analysis_summary () =
   match !work_mode with
