--- conflicted
+++ resolved
@@ -52,7 +52,6 @@
   [ (*--------------------------------------------------------
      * printing
      *--------------------------------------------------------*)
-<<<<<<< HEAD
     ( [ "--pip"; "--print-input-program" ],
       "Print input program",
       Arg.Set print_input_prog );
@@ -67,12 +66,6 @@
       Arg.Set print_instrumented );
     [ "--pap" ], "Print analyzed program", Arg.Set print_analyzed_prog;
     [ "--psp" ], "Print statistics of program", Arg.Set print_stats_prog;
-=======
-    [ "--pip" ], "Print input programs", Arg.Set print_input_prog;
-    ( [ "--print-instrumented" ],
-      "Print instrumented bitcode",
-      Arg.Set print_instrumented );
->>>>>>> 3c7c658f
     [ "--type" ], "Print type information of variables", Arg.Set print_type;
     ( [ "--dis-pap" ],
       "Turn off printing analyzed programs",
