(********************************************************************
 * This file is part of the source code analyzer Discover.
 *
 * Copyright (c) 2020-2021 Singapore Blockchain Innovation Programme.
 * All rights reserved.
 ********************************************************************)

open Core
open Globals
open Libdiscover
open Debugger

(*******************************************************************
 ** arguments management
 *******************************************************************)

let print_error msg =
  error (msg ^ "\n" ^ "Run '" ^ Sys.argv.(0) ^ " -h' for help!\n")
;;

let rec print_usage () =
  let arguments = if !release_mode then arguments_release else arguments_raw in
  let welcome_msg =
    let prog_exe = Sys.argv.(0) in
    if !release_mode
    then sprintf "Usage: %s [options] <input file>\n\n" prog_exe
    else
      "Discover - a tool that finds bugs in programs and smart contracts.\n\n"
      ^ sprintf "Usage: %s [options] <input file>\n\n" prog_exe in
  let args_msg =
    List.fold_left
      ~f:(fun acc (flags, doc, _) ->
        let opt = Printf.sprintf "  %-20s" (String.concat ~sep:", " flags) in
        let opt =
          if String.length opt > 22
          then opt ^ Printf.sprintf "\n  %-20s" ""
          else opt in
        let opt = opt ^ Printf.sprintf "  %s\n" (String.strip_newline doc) in
        acc ^ opt)
      ~init:""
      arguments in
  let usage_msg = "\n" ^ welcome_msg ^ args_msg in
  let _ = print_endline usage_msg in
  exit 0

and arguments_release =
  [ ( [ "--clang-option" ],
      "Command options for Clang",
      Arg.Set_string clang_user_options )
  ]

and arguments_raw =
  [ (*--------------------------------------------------------
     * printing
     *--------------------------------------------------------*)
<<<<<<< HEAD
    [ "--pip" ], "Print input programs", Arg.Set print_input_prog;
    [ "--print-instrumented" ], "Print instrumented bitcode", Arg.Set print_instrumented;
=======
    ( [ "--pip"; "--print-input-program" ],
      "Print input program",
      Arg.Set print_input_prog );
    ( [ "--pcp"; "--print-core-program" ],
      "Print core program",
      Arg.Set print_core_prog );
    ( [ "--dis-pcp"; "--dis-print-core-program" ],
      "Disable printing core program",
      Arg.Clear print_core_prog );
    [ "--pap" ], "Print analyzed program", Arg.Set print_analyzed_prog;
    [ "--psp" ], "Print statistics of program", Arg.Set print_stats_prog;
>>>>>>> 264d02af
    [ "--type" ], "Print type information of variables", Arg.Set print_type;
    ( [ "--dis-pap" ],
      "Turn off printing analyzed programs",
      Arg.Clear print_analyzed_prog );
    [ "--pco" ], "Print concise output", Arg.Set print_concise_output;
    [ "--pcd" ], "Print concise debug", Arg.Set print_concise_debug;
    [ "--no-debug" ], "No debugging", Arg.Set no_debug;
    [ "--no-print" ], "No printing", Arg.Set no_print;
    ( [ "--edf" ],
      "Export debugging information to file",
      Arg.Unit
        (fun () ->
          export_core_prog := true;
          export_cfg_prog := true;
          export_debug_info := true) );
    ( [ "--msg-source-code" ],
      "Report bug at source code",
      Arg.Set location_source_code_only );
    (*--------------------------------------------------------
     * input and compilation
     *--------------------------------------------------------*)
    ( [ "--input-horn" ],
      "Proving formulas",
      Arg.Unit (fun () -> input_mode := InpSepLogic) );
    ( [ "--input-llvm" ],
      "Analyzing LLVM bitcode",
      Arg.Unit (fun () -> input_mode := InpBitcode) );
    ( [ "--clang-option" ],
      "Command options for Clang",
      Arg.Set_string clang_user_options );
    ( [ "--solang-option" ],
      "Command options for Solang",
      Arg.Set_string solang_user_options );
    ( [ "--opt-option" ],
      "Command options for LLVM-Opt",
      Arg.Set_string opt_user_options );
    (*--------------------------------------------------------
     * analysis
     *--------------------------------------------------------*)
    [ "--dis-analysis" ], "Disable all analysis passes", Arg.Set skip_analysis;
    ( [ "--symexec" ],
      "Symbolic execution",
      Arg.Unit (fun () -> work_mode := WkmSymExec) );
    ( [ "--dataflow"; "--dfa" ],
      "Data Flow Analysis",
      Arg.Unit (fun () -> work_mode := WkmDFA) );
    ( [ "--dfa-range" ],
      "Perform the data-flow range analysis",
      Arg.Unit
        (fun () ->
          work_mode := WkmDFA;
          dfa_sparse_analysis := false;
          dfa_analyses := !dfa_analyses @ [ DfaRange ]) );
    ( [ "--dfa-undef" ],
      "Perform the data-flow undef analysis",
      Arg.Unit
        (fun () ->
          work_mode := WkmDFA;
          dfa_analyses := !dfa_analyses @ [ DfaUndef ]) );
    ( [ "--dfa-memsize" ],
      "Perform the data-flow memory size analysis",
      Arg.Unit
        (fun () ->
          work_mode := WkmDFA;
          dfa_analyses := !dfa_analyses @ [ DfaMemsize ]) );
    ( [ "--dfa-pointer" ],
      "Perform the data-flow pointer analysis",
      Arg.Unit
        (fun () ->
          work_mode := WkmDFA;
          dfa_pointer_conservative := false;
          dfa_analyses := !dfa_analyses @ [ DfaPointer ]) );
    ( [ "--dfa-pointer-conservative" ],
      "Perform the data-flow pointer analysis conservatively",
      Arg.Unit
        (fun () ->
          work_mode := WkmDFA;
          dfa_pointer_conservative := true;
          dfa_analyses := !dfa_analyses @ [ DfaPointer ]) );
    ( [ "--dfa-pointer-full" ],
      "Perform the data-flow pointer analysis",
      Arg.Unit
        (fun () ->
          work_mode := WkmDFA;
          dfa_analyses := !dfa_analyses @ [ DfaUndef; DfaPointer ]) );
    ( [ "--dfa-all-analysis" ],
      "Perform all data-flow analyses",
      Arg.Unit
        (fun () ->
          work_mode := WkmDFA;
          dfa_analyses := [ DfaAllAnalyses ]) );
    ( [ "--dfa-auto-schedule" ],
      "Auto schedule DFA analyses by bug types",
      Arg.Unit
        (fun () ->
          work_mode := WkmDFA;
          dfa_analyses := [ DfaAutoSchedule ]) );
    ( [ "--dfa-func" ],
      "Function to be analyzed",
      Arg.String (fun s -> dfa_func_name := Some s) );
    ( [ "--dfa-intra" ],
      "Intra-procedural analysis",
      Arg.Unit (fun () -> dfa_mode := DfaIntraProc) );
    ( [ "--dfa-inter" ],
      "Inter-procedural analysis, from the main function",
      Arg.Unit (fun () -> dfa_mode := DfaInterProc) );
    ( [ "--dfa-context-split-phi" ],
      "Enable/disable exhaustively split context from PHI instruction",
      Arg.Bool (fun b -> dfa_context_split_phi := b) );
    ( [ "--dfa-path-sensitive" ],
      "Enable/disable path-insensitive analysis",
      Arg.Bool (fun b -> dfa_path_sensitive := b) );
    ( [ "--dfa-sparse" ],
      "Enable/disable sparse analysis",
      Arg.Bool (fun b -> dfa_sparse_analysis := b) );
    ( [ "--dfa-used-globals-selective" ],
      "Enable/disable selectively analyzing global vars",
      Arg.Bool (fun b -> dfa_used_globals_selective := b) );
    ( [ "--dfa-used-globals-in-func-ptrs" ],
      "Enable/disable compute used globals in function pointers",
      Arg.Bool (fun b -> dfa_used_globals_in_func_ptrs := b) );
    (*--------------------------------------------------------
     * bug passes
     *--------------------------------------------------------*)
    ( [ "--bug-integer-overflow" ],
      "Find integer-overflow bugs",
      Arg.Unit (fun () -> bug_integer_overflow := true) );
    ( [ "--bug-integer-underflow" ],
      "Find integer-underflow bugs",
      Arg.Unit (fun () -> bug_integer_underflow := true) );
    ( [ "--bug-memory-leak" ],
      "Find memory leak bugs",
      Arg.Unit (fun () -> bug_memory_leak := true) );
    ( [ "--bug-null-pointer-deref" ],
      "Find null pointer dereference bugs",
      Arg.Unit (fun () -> bug_null_pointer_deref := true) );
    ( [ "--bug-buffer-overflow" ],
      "Find buffer overflow bugs",
      Arg.Unit (fun () -> bug_buffer_overflow := true) );
    ( [ "--bug-integer-all" ],
      "Find all integer bugs",
      Arg.Unit (fun () -> bug_integer_all := true) );
    ( [ "--bug-memory-all" ],
      "Find all memory bugs",
      Arg.Unit (fun () -> bug_memory_all := true) );
    ( [ "--bug-all" ],
      "Find all bugs",
      Arg.Unit
        (fun () ->
          bug_integer_all := true;
          bug_memory_all := true) );
    (*--------------------------------------------------------
     * llvm options
     *--------------------------------------------------------*)
    ( [ "--llvm-source-name" ],
      "Enable LLVM mode_debug with original source info",
      Arg.Set llvm_orig_source_name );
    ( [ "--llvm-prog-info" ],
      "Enable printing program's information",
      Arg.Set llvm_print_prog_info );
    ( [ "--llvm-no-simplify" ],
      "No not simplify LLVM IR",
      Arg.Clear llvm_simplify );
    ( [ "--llvm-no-optimize" ],
      "Do not optimize LLVM IR",
      Arg.Clear llvm_optimize );
    ( [ "--llvm-no-normalize" ],
      "Do not normalize LLVM IR",
      Arg.Clear llvm_normalize );
    [ "--llvm-path" ], "Path to llvm", Arg.Set_string llvm_path;
    (*--------------------------------------------------------
     * gollvm options
     *--------------------------------------------------------*)
    ( [ "--gollvm-path" ],
      "Path to gollvm, e.g., /usr/bin if gollvm is /usr/bin/go",
      Arg.Set_string gollvm_path );
    (*--------------------------------------------------------
     * input and output export
     *--------------------------------------------------------*)
    [ "--export-entailments" ], "Export entailments", Arg.Set export_entailment;
    [ "--export-bitcode" ], "Export LLVM Bitcode", Arg.Set export_bitcode;
    [ "--ascii" ], "Print proof in ascii format", Arg.Set export_proof_ascii;
    (*--------------------------------------------------------
     * mode_debug and help
     *--------------------------------------------------------*)
    [ "-i" ], "Interactive", Arg.Set mode_interactive;
    ( [ "-d" ],
      "Debug",
      Arg.Unit
        (fun () ->
          mode_debug := true;
          print_core_prog := true) );
    ( [ "-dd" ],
      "Deep Debug",
      Arg.Unit
        (fun () ->
          mode_debug := true;
          mode_deep_debug := true;
          print_core_prog := true) );
    ( [ "--debug-function" ],
      "Specify target functions for debugging",
      Arg.String
        (fun s ->
          mode_debug_function := true;
          regex_debug_function := s) );
    ( [ "--debug-working-function" ],
      "Specify target working functions for debugging",
      Arg.String
        (fun s ->
          mode_debug_working_function := true;
          regex_debug_working_function := s) );
    [ "-h"; "-help"; "--help" ], "Print all options", Arg.Unit print_usage
  ]
;;

let parse_arguments () : unit =
  try
    let all_input_files = ref [] in
    let collect_input_file arg = all_input_files := arg :: !all_input_files in
    let arguments =
      List.fold_left
        ~f:(fun acc (flags, doc, spec) ->
          let args = List.map ~f:(fun flag -> flag, spec, doc) flags in
          acc @ args)
        ~init:[]
        arguments_raw in
    let _ = Arg.parse_argv Sys.argv arguments collect_input_file "" in
    match !all_input_files with
    | [] -> print_error "Input file is undefined!"
    | [ file ] -> input_file := file
    | _ -> print_error "Too many input files. Only one is allowed!"
  with
  | Arg.Bad _ -> print_error ("unknown option: " ^ Sys.argv.(!Arg.current))
  | Arg.Help msg -> raise Exit
;;<|MERGE_RESOLUTION|>--- conflicted
+++ resolved
@@ -53,10 +53,6 @@
   [ (*--------------------------------------------------------
      * printing
      *--------------------------------------------------------*)
-<<<<<<< HEAD
-    [ "--pip" ], "Print input programs", Arg.Set print_input_prog;
-    [ "--print-instrumented" ], "Print instrumented bitcode", Arg.Set print_instrumented;
-=======
     ( [ "--pip"; "--print-input-program" ],
       "Print input program",
       Arg.Set print_input_prog );
@@ -66,9 +62,9 @@
     ( [ "--dis-pcp"; "--dis-print-core-program" ],
       "Disable printing core program",
       Arg.Clear print_core_prog );
+    [ "--print-instrumented" ], "Print instrumented bitcode", Arg.Set print_instrumented;
     [ "--pap" ], "Print analyzed program", Arg.Set print_analyzed_prog;
     [ "--psp" ], "Print statistics of program", Arg.Set print_stats_prog;
->>>>>>> 264d02af
     [ "--type" ], "Print type information of variables", Arg.Set print_type;
     ( [ "--dis-pap" ],
       "Turn off printing analyzed programs",
