(********************************************************************
 * This file is part of the source code analyzer Discover.
 *
 * Copyright (c) 2020-2021 Singapore Blockchain Innovation Programme.
 * All rights reserved.
 ********************************************************************)

open Core
open Globals
open Libdiscover
open Printer
open Debugger
module LL = Llvm
module OC = Llvm.Opcode
module LI = Llir
module LU = Llutils
module LN = Llnormalize
module LS = Llsimplify
module LT = Llinstrument
module LP = Llpass
module PS = Process

let print_module_stats filename =
  if !print_stats_prog
  then (
    let llcontext = LL.create_context () in
    let llmem = LL.MemoryBuffer.of_file filename in
    let modul = Llvm_bitreader.parse_bitcode llcontext llmem in
    let _ = LU.print_pointer_stats modul in
    LL.MemoryBuffer.dispose llmem)
  else ()
;;

let process_module
    ann_marks
    source_name
    (filename : string)
    (modul : LL.llmodule)
    : LI.program
  =
  let _ = print2 "Simplifying bitcode: " filename in
  let _ = LN.rename_vars_and_params modul in
  let _ =
    if !llvm_simplify
    then (
      let _ =
        Sys.report_runtime ~task:"Time simplifying bitcode" (fun () ->
            LS.simplify_module filename modul) in
      (*      let _ =
        Sys.report_runtime ~task:"Time instrumenting bitcode" (fun () ->
            LT.instrument_bitcode ann_marks source_name modul) in *)
      (* (fun () -> LT.instrument_bitcode filename modul) in *)
      if !export_bitcode
      then (
        let basename = Filename.chop_extension (Filename.basename filename) in
        let dirname = Filename.dirname filename in
        let fname_ir = dirname ^ Filename.dir_sep ^ basename ^ ".ll" in
        let _ = LL.print_module fname_ir modul in
        debug ("Export LLVM IR to: " ^ fname_ir))) in
  let prog =
    Sys.report_runtime ~task:"Time preparing core program" (fun () ->
        let _ = LN.check_normalization modul in
        LI.mk_program filename modul) in
  let _ = LP.update_program_info prog in
  let _ =
    if (not !print_concise_output) && !print_core_prog
    then hprint ~ruler:`Header "CORE BITCODE PROGRAM" LI.sprint_program prog
  in
  (* let _ = hdebug "Call Graph: " LI.sprint_callee_info prog in *)
  let _ = if !llvm_print_prog_info then LI.print_program_analysis_info prog in
  prog
;;

let disassemble_bitcode (filename : string) : unit =
  PS.run_command [ !llvm_dis_exe; filename ]
;;

let optimize_bitcode (filename : string) : string =
  (* run mem2reg optimization to promote memory to registers *)
  let _ = print2 "Optimize bitcode: " filename in
  let basename = Filename.chop_extension (Filename.basename filename) in
  let dirname = Filename.dirname filename in
  let _ = Sys.make_dir dirname in
  let optimized_file = dirname ^ Filename.dir_sep ^ basename ^ ".opt.bc" in
  let _ =
    let _ = Sys.remove_file optimized_file in
    let user_options =
      if String.is_empty !opt_user_options
      then []
      else String.split ~on:' ' !opt_user_options in
    let cmd =
      [ !opt_exe; filename; "-o"; optimized_file ]
      @ [ "-mem2reg"; "--disable-verify" ]
      @ user_options in
    (* let _ = debug ("Running llvm-opt:\n" ^ String.concat ~sep:" " cmd) in *)
    PS.run_command cmd in
  let _ = if is_debug_mode () then disassemble_bitcode optimized_file in
  let output_file = dirname ^ Filename.dir_sep ^ basename ^ ".core.bc" in
  let _ =
    if !llvm_normalize
    then (
      let _ = Sys.remove_file output_file in
      let cmd = [ !normalizer_exe; optimized_file; "-o"; output_file ] in
      let _ =
        debug ("Running llvm-normalizer:\n" ^ String.concat ~sep:" " cmd) in
      PS.run_command cmd)
    else PS.run_command [ "cp"; optimized_file; output_file ] in
  output_file
;;

let compile_bitcode ann_marks source_name (filename : string) : LI.program =
  let _ = print_module_stats filename in
  let _ = if is_debug_mode () then disassemble_bitcode filename in
  let output_file = optimize_bitcode filename in
  let _ = if is_debug_mode () then disassemble_bitcode output_file in
  let llcontext = LL.create_context () in
  let llmem = LL.MemoryBuffer.of_file output_file in
  let modul = Llvm_bitreader.parse_bitcode llcontext llmem in
<<<<<<< HEAD
  let _ = debug2 ~ruler:`Long "Opted" (LL.string_of_llmodule modul) in
=======
>>>>>>> 3d9f3dd6
  let _ = LL.MemoryBuffer.dispose llmem in
  let _ =
    if !print_input_prog
    then hprint ~ruler:`Long "ORIGINAL BITCODE MODULE" LI.sprint_module modul
  in
  process_module ann_marks source_name output_file modul
;;

let compile_llir (filename : string) : LI.program =
  let llcontext = LL.create_context () in
  let llmem = LL.MemoryBuffer.of_file filename in
  let modul = Llvm_irreader.parse_ir llcontext llmem in
  process_module [] "" filename modul
;;<|MERGE_RESOLUTION|>--- conflicted
+++ resolved
@@ -116,10 +116,7 @@
   let llcontext = LL.create_context () in
   let llmem = LL.MemoryBuffer.of_file output_file in
   let modul = Llvm_bitreader.parse_bitcode llcontext llmem in
-<<<<<<< HEAD
   let _ = debug2 ~ruler:`Long "Opted" (LL.string_of_llmodule modul) in
-=======
->>>>>>> 3d9f3dd6
   let _ = LL.MemoryBuffer.dispose llmem in
   let _ =
     if !print_input_prog
