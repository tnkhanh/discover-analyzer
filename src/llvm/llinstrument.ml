(********************************************************************
 * This file is part of the source code analyzer Discover.
 *
 * Copyright (c) 2020-2021 Singapore Blockchain Innovation Programme.
 * All rights reserved.
 ********************************************************************)

open Core
open Globals
open Libdiscover
open Printer
open Debugger
open Llir
module LL = Llvm
module LO = Llvm.Opcode
module LD = Llvm_debuginfo
module LS = Lldebug
module LV = Llvm.ValueKind
module SP = Set.Poly
module LP = Llloop
module LG = Llcallgraph

exception AnnotFormat of string
<<<<<<< HEAD

type ann_type =
  | Bug
  | Safe

type instr_with_tag = {
  pos: position;
  tag: int;
  ins: instr;
}

let make_tagged_ins pos_ tag_ ins_= 
  { pos = pos_;
    tag = tag_;
    ins = ins_;
  }

type linecol = {
  line: int;
  col: int;
}

let make_linecol line_ col_ = 
  { line = line_;
    col = col_;
  }

let dummy_linecol =
  { line = 0;
    col = 0;
  }

let lc_comp lcx lcy =
  let tuplex = (lcx.line, lcx.col) in
  let tupley = (lcy.line, lcy.col) in
  Poly.compare tuplex tupley

let max_lc lcx lcy =
  if lc_comp lcx lcy = 1 then lcx
  else lcy

let min_lc lcx lcy =
  if lc_comp lcx lcy = 1 then lcy
  else lcx

let less_than ins ann =
  if Poly.((ins.pos.pos_line_end, ins.pos.pos_col_end) < 
           (Ann.pos_of_ann ann)) then true
  else
    false

let coverage = Hashtbl.create (module Instr)

let rec get_coverage instr =
  match Hashtbl.find coverage instr with
  | None ->
      let pos_op = LS.position_of_instr instr in
      let oprc = num_operands instr in
      let cover = 
        let init = 
          match pos_op with
          | None -> ({line=max_int; col=max_int}, {line=0; col=0})
          | Some pos -> (make_linecol pos.pos_line_start pos.pos_col_start,
                         make_linecol pos.pos_line_end pos.pos_col_end) in
        let rec fold_opr acc idx =
          if idx = oprc then acc
          else
            let opr_llvalue = operand instr idx in
            match LL.classify_value opr_llvalue with
            | LV.Instruction _ ->
              let opr = mk_instr opr_llvalue in
              let (opr_cov_start, opr_cov_end) = get_coverage opr in
              begin
              match acc with 
              | (acc_start, acc_end) ->
                  let new_start = min_lc opr_cov_start acc_start in
                  let new_end = max_lc opr_cov_end acc_end in
                  fold_opr (new_start, new_end) (idx+1)
              end
            | _ -> fold_opr acc (idx+1) in

        fold_opr init 0 in

      let _ = Hashtbl.add coverage ~key:instr ~data:cover in
      cover
  | Some cover -> cover

let extract_ann_marks (filename: string) = 
  let inx = In_channel.create filename in 
  let lexbuf = Lexing.from_channel inx in
  let rev_mark_list =
    try Annparser.prog Annlexer.read lexbuf with 
      Annparser.Error -> 
        let _ = hdebug "Parsing failed. Annotations ignored in file: " pr_str filename in 
        [] in

  (*print all marks*)
  let _ = hprint ~ruler:`Short "Annotations" pr_str "" in
  let _ = List.iter (List.rev (List.map rev_mark_list ~f:Ann.str_of_mark)) ~f:(hprint "" pr_str) in
  List.rev rev_mark_list

let get_func_name anntyp (bug:Ann.bug_group) ins =
  match anntyp with
  | Bug ->
     (match bug with
      | MemoryLeak -> "__assert_memory_leak"
      | NullPointerDeref -> "__assert_null_pointer_deref"
      | BufferOverflow -> "__assert_buffer_overflow"
      | IntegerOverflow -> 
          if LL.integer_bitwidth(LL.type_of ins) = 64 then 
            "__assert_bug_integer_overflow_i64"
          else
            "__assert_bug_integer_overflow_i32"
      | IntegerUnderflow -> "__assert_integer_underflow"
      | DivisionByZero -> "__assert_division_by_zero"
      | NewType t -> "__assert_unnamed_bug"
     )
  | Safe -> 
     (match bug with
      | MemoryLeak -> "__refute_memory_leak"
      | NullPointerDeref -> "__refute_null_pointer_deref"
      | BufferOverflow -> "__refute_buffer_overflow"
      | IntegerOverflow ->
          if LL.integer_bitwidth(LL.type_of ins) = 64 then 
            "__refute_bug_integer_overflow_i64"
          else
            "__refute_bug_integer_overflow_i32"
      | IntegerUnderflow -> "__refute_integer_underflow"
      | DivisionByZero -> "__refute_division_by_zero"
      | NewType t -> "__refute_unnamed_bug"
     )

let apply_annotation anntyp instr bugs modul=
  match instr.ins with 
  | Instr inx ->
    let insert_pos = LL.instr_succ inx in
    let builder = LL.builder_at (LL.module_context modul) insert_pos in
    List.iter bugs ~f:(fun bug ->
      let assert_func_opt = LL.lookup_function (get_func_name anntyp bug inx) modul in
      match assert_func_opt with
      | None -> ()
      | Some assert_func ->
        let assert_ins = LL.build_call assert_func 
           (Array.create ~len:1 inx) "" builder in ()
    )

let rec update (ins:instr_with_tag) anns =
  match anns with
  | [] -> []
  | hd_match::tl ->
    match hd_match with
    | (ann, ins_op) ->
      match ins_op with
      | None -> (ann, Some ins)::(update ins tl)
      | Some old_ins -> 
          let choose_ins =
            let (old_start, old_end) = get_coverage old_ins.ins in
            let (cstart, cend) = get_coverage ins.ins in
            let start_comp = lc_comp old_start cstart in
              if start_comp < 0 then old_ins else
              if start_comp > 0 then ins else
            let end_comp = lc_comp old_end cend in
              if end_comp > 0 then old_ins else
              if end_comp < 0 then ins else
            if old_ins.tag < ins.tag then old_ins else
            ins in
          (ann, Some choose_ins)::(update ins tl)

let apply_hd_bug end_ann (matched_anns: (Ann.mark * instr_with_tag option) list) modul =
  match matched_anns with
  | [] ->
    raise (AnnotFormat ("Error: Bug_end without start at " ^ (Ann.pr_pos_ann end_ann)))
  | (ann, ins_op)::tl ->
    (match ann with
     | Bug_start ((line, col), bugs) ->
       (match ins_op with
        | None ->
            raise (AnnotFormat ("Error: No ins for annot at " ^ (Ann.pr_pos_ann end_ann)))
        | Some ins ->
          let _ = apply_annotation Bug ins bugs modul in
          tl
       )
     | Bug_end _ | Safe_start _ | Safe_end _ | Skip ->
       raise (AnnotFormat ("Error: no Bug_start matching Bug_end at " ^ (Ann.pr_pos_ann end_ann)))
    )

let apply_hd_safe end_ann (matched_anns: (Ann.mark * instr_with_tag option) list) modul =
  match matched_anns with
  | [] ->
      raise (AnnotFormat ("Error: Safe_end without start at " ^ (Ann.pr_pos_ann end_ann)))
  | (ann, ins_op)::tl ->
      (match ann with
      | Safe_start ((line, col), bugs) ->
          (match ins_op with
          | None ->
              raise (AnnotFormat ("Error: No ins for annot at " ^ (Ann.pr_pos_ann end_ann)))
          | Some ins ->
              let _ = apply_annotation Safe ins bugs modul in
              tl
          )
      | Bug_start _ | Bug_end _ | Safe_end _ | Skip ->
          raise (AnnotFormat ("Error: no Safe_start matching Safe_end at" ^ (Ann.pr_pos_ann end_ann)))
      )

let rec resolve (ann_marks: Ann.mark list) (instrs: instr_with_tag list) matched_anns modul =
  match ann_marks with
  | [] -> ()
  | hd_ann::tl_anns ->
     match hd_ann with
     | Bug_start ((line, col), bugs) | Safe_start ((line, col), bugs) ->
       (match instrs with
        | [] -> 
          raise (AnnotFormat ("Error: no matching instruction for bug annotation at " 
                 ^ (pr_int line) ^ " " ^ (pr_int col)))
        | ins :: tl_ins ->  
          if less_than ins hd_ann then  
            resolve ann_marks tl_ins (update ins matched_anns) modul
          else
            resolve tl_anns instrs ((hd_ann, None)::matched_anns) modul
       )
     | Bug_end (line, col) ->
       (match instrs with
        | [] -> 
          let updated_matched_anns = apply_hd_bug hd_ann matched_anns modul in
          resolve tl_anns instrs updated_matched_anns modul

        | hd_ins::tl_ins -> 
          if less_than hd_ins hd_ann then
            resolve ann_marks tl_ins (update hd_ins matched_anns) modul
          else 
            let updated_matched_anns = apply_hd_bug hd_ann matched_anns modul in
            resolve tl_anns instrs updated_matched_anns modul
       )
     | Safe_end (line, col) ->
       (match instrs with
        | [] -> 
          let updated_matched_anns = apply_hd_safe hd_ann matched_anns modul in
          resolve tl_anns instrs updated_matched_anns modul

        | hd_ins::tl_ins -> 
          if less_than hd_ins hd_ann then
            resolve ann_marks tl_ins (update hd_ins matched_anns) modul
          else 
            let updated_matched_anns = apply_hd_safe hd_ann matched_anns modul in
            resolve tl_anns instrs updated_matched_anns modul
       )
     | Skip -> resolve tl_anns instrs matched_anns modul

let instrument_bug_annotation ann_marks source_name (modul: LL.llmodule) : unit =
=======

type ann_type =
  | Bug
  | Safe

type instr_with_tag =
  { pos : position
  ; tag : int
  ; ins : instr
  }

let make_tagged_ins pos_ tag_ ins_ = { pos = pos_; tag = tag_; ins = ins_ }

let less_than ins ann =
  if Poly.((ins.pos.pos_line_end, ins.pos.pos_col_end) < Ann.pos_of_ann ann)
  then true
  else false
;;

let extract_ann_marks (filename : string) =
  (*  let _ = print_endline ("File:.........."^filename) in
  let inchan =
    try open_in filename
    with e -> error ("Unable to open file: " ^ filename) in
  let rec read_line line_number annot_list =
    try
      let line = input_line inchan in
      let rec find_annot col_number old_list =
        let match_pos =
          try
          (*NOTE: no asterisk allowed in Bug string*)
            Str.search_forward
            (Str.regexp "/\\*{\\(Bug\\):\\([^*]*\\)\\*/") line col_number
          with Not_found -> -1 in
        if match_pos = -1 then old_list
        else
          find_annot (Str.match_end ())
            (((line_number, (Str.match_end ()) + 1), Str.matched_group 2 line)::old_list) in
      let new_list = find_annot 0 annot_list in
      read_line (line_number+1) new_list
    with End_of_file -> let _ = close_in inchan in annot_list in
  read_line 1 [] *)
  let inx = In_channel.create filename in
  let lexbuf = Lexing.from_channel inx in
  let rev_mark_list =
    try Annparser.prog Annlexer.read lexbuf with
    | Annparser.Error ->
      let _ =
        debug ("Parsing failed. Annotations ignored in file: " ^ filename)
      in
      [] in
  (*print all marks*)
  let _ =
    List.iter
      (List.rev (List.map rev_mark_list ~f:Ann.str_of_mark))
      ~f:print_endline in
  List.rev rev_mark_list
;;

let get_func_name anntyp (bug : Ann.bug_group) ins =
  match anntyp with
  | Bug ->
    (match bug with
    | MemoryLeak -> "__assert_memory_leak"
    | NullPointerDeref -> "__assert_null_pointer_deref"
    | BufferOverflow -> "__assert_buffer_overflow"
    | IntegerOverflow ->
      if LL.integer_bitwidth (LL.type_of ins) = 64
      then "__assert_bug_integer_overflow_i64"
      else "__assert_bug_integer_overflow_i32"
    | IntegerUnderflow -> "__assert_integer_underflow"
    | DivisionByZero -> "__assert_division_by_zero"
    | NewType t -> "__assert_unnamed_bug")
  | Safe ->
    (match bug with
    | MemoryLeak -> "__refute_memory_leak"
    | NullPointerDeref -> "__refute_null_pointer_deref"
    | BufferOverflow -> "__refute_buffer_overflow"
    | IntegerOverflow ->
      if LL.integer_bitwidth (LL.type_of ins) = 64
      then "__refute_bug_integer_overflow_i64"
      else "__refute_bug_integer_overflow_i32"
    | IntegerUnderflow -> "__refute_integer_underflow"
    | DivisionByZero -> "__refute_division_by_zero"
    | NewType t -> "__refute_unnamed_bug")
;;

let apply_annotation anntyp instr bugs modul =
  match instr.ins with
  | Instr inx ->
    (* let insert_pos = LL.instr_succ inx in *)
    (* let builder = LL.builder_at (LL.module_context modul) insert_pos in *)
    List.iter bugs ~f:(fun bug ->
        let assert_func_opt =
          LL.lookup_function (get_func_name anntyp bug inx) modul in
        match assert_func_opt with
        | None -> ()
        | Some assert_func ->
          (* let assert_ins = *)
          (*   LL.build_call assert_func (Array.create ~len:1 inx) "" builder in *)
          ())
;;

let rec update ins anns =
  match anns with
  | [] -> []
  | hd_match :: tl ->
    (match hd_match with
    | ann, ins_op ->
      (match ins_op with
      | None -> (ann, Some ins) :: update ins tl
      | Some old_ins ->
        (ann, Some (if old_ins.tag < ins.tag then ins else old_ins))
        :: update ins tl))
;;

let apply_hd_bug
    end_ann
    (matched_anns : (Ann.mark * instr_with_tag option) list)
    modul
  =
  match matched_anns with
  | [] ->
    raise
      (AnnotFormat ("Error: Bug_end without start at " ^ Ann.sprint_pos_ann end_ann))
  | (ann, ins_op) :: tl ->
    (match ann with
    | Bug_start ((line, col), bugs) ->
      (match ins_op with
      | None ->
        raise
          (AnnotFormat ("Error: No ins for annot at " ^ Ann.sprint_pos_ann end_ann))
      | Some ins ->
        let _ = apply_annotation Bug ins bugs modul in
        tl)
    | Bug_end _ | Safe_start _ | Safe_end _ | Skip ->
      raise
        (AnnotFormat
           ("Error: no Bug_start matching Bug_end at " ^ Ann.sprint_pos_ann end_ann)))
;;

let apply_hd_safe
    end_ann
    (matched_anns : (Ann.mark * instr_with_tag option) list)
    modul
  =
  match matched_anns with
  | [] ->
    raise
      (AnnotFormat ("Error: Safe_end without start at " ^ Ann.sprint_pos_ann end_ann))
  | (ann, ins_op) :: tl ->
    (match ann with
    | Safe_start ((line, col), bugs) ->
      (match ins_op with
      | None ->
        raise
          (AnnotFormat ("Error: No ins for annot at " ^ Ann.sprint_pos_ann end_ann))
      | Some ins ->
        let _ = apply_annotation Safe ins bugs modul in
        tl)
    | Bug_start _ | Bug_end _ | Safe_end _ | Skip ->
      raise
        (AnnotFormat
           ("Error: no Safe_start matching Safe_end at" ^ Ann.sprint_pos_ann end_ann)))
;;

let rec resolve
    (ann_marks : Ann.mark list)
    (instrs : instr_with_tag list)
    matched_anns
    modul
  =
  match ann_marks with
  | [] -> ()
  | hd_ann :: tl_anns ->
    (match hd_ann with
    | Bug_start ((line, col), bugs) | Safe_start ((line, col), bugs) ->
      (match instrs with
      | [] ->
        raise
          (AnnotFormat
             ("Error: no matching instruction for bug annotation at "
             ^ sprint_int line
             ^ " "
             ^ sprint_int col))
      | ins :: tl_ins ->
        if less_than ins hd_ann
        then resolve ann_marks tl_ins (update ins matched_anns) modul
        else resolve tl_anns instrs ((hd_ann, None) :: matched_anns) modul)
    | Bug_end (line, col) ->
      (match instrs with
      | [] ->
        let updated_matched_anns = apply_hd_bug hd_ann matched_anns modul in
        resolve tl_anns instrs updated_matched_anns modul
      | hd_ins :: tl_ins ->
        if less_than hd_ins hd_ann
        then resolve ann_marks tl_ins (update hd_ins matched_anns) modul
        else (
          let updated_matched_anns = apply_hd_bug hd_ann matched_anns modul in
          resolve tl_anns instrs updated_matched_anns modul))
    | Safe_end (line, col) ->
      (match instrs with
      | [] ->
        let updated_matched_anns = apply_hd_safe hd_ann matched_anns modul in
        resolve tl_anns instrs updated_matched_anns modul
      | hd_ins :: tl_ins ->
        if less_than hd_ins hd_ann
        then resolve ann_marks tl_ins (update hd_ins matched_anns) modul
        else (
          let updated_matched_anns = apply_hd_safe hd_ann matched_anns modul in
          resolve tl_anns instrs updated_matched_anns modul))
    | Skip -> resolve tl_anns instrs matched_anns modul)
;;

let instrument_bug_annotation ann_marks source_name (modul : LL.llmodule) : unit
  =
>>>>>>> e4cdf3bd
  (* TODO: fill code here.
     See module llsimp.ml, function elim_instr_intrinsic_lifetime ...
     for how to manipulating LLVM bitcode *)

<<<<<<< HEAD
  let _ = hprint ~ruler:`Long "Uninstrumented" pr_str (LL.string_of_llmodule modul) in

  let finstr = Some (fun acc instr ->
    let pos_op = LS.position_of_instr instr in
    match pos_op with
    | None -> acc
    | Some pos -> 
        if not (String.equal pos.pos_file_name source_name) then
          acc
        else
          match acc with
          | [] -> (make_tagged_ins pos 1 instr)::acc
          | hd::tl -> 
              (make_tagged_ins pos (hd.tag + 1) instr)::acc) in
  let tagged_ins = deep_fold_module ~finstr [] modul in
  let compare ins1 ins2 =
    let p1 = (ins1.pos.pos_line_end, ins1.pos.pos_col_end) in
    let p2 = (ins2.pos.pos_line_end, ins2.pos.pos_col_end) in
    if Poly.(p1 > p2) then 1
    else if Poly.(p1 < p2) then -1
    else 0 in

  let _ = hprint ~ruler:`Medium "Tags" pr_str "" in

  let sorted_ins = List.stable_sort ~compare tagged_ins in
  let llctx = LL.global_context () in
  let _ = List.iter ~f:(fun tin ->
    match tin.ins with
    | Instr inx ->  
      let dbg = LL.metadata inx (LL.mdkind_id llctx "dbg") in
      let dbg_str =
        match dbg with
        | None -> "None.."
        | Some d -> LL.string_of_llvalue d in
      hprint ~ruler:`Short "Instruction" pr_str (LL.string_of_llvalue inx) 
  ) (List.rev tagged_ins) (*sorted_ins*) in

  let _ = resolve ann_marks sorted_ins [] modul in

  let _ = hprint ~ruler:`Short "Sorted_ins" pr_str "" in

  let _ = List.iter tagged_ins ~f:(fun ins ->
    let ins_str =
      match ins.ins with
      | Instr inx -> LL.string_of_llvalue inx in
    let cover = 
      match Hashtbl.find coverage ins.ins with
      | None -> "None"
      | Some (lc_start, lc_end) ->
       ((pr_int lc_start.line) ^ " " ^
        (pr_int lc_start.col) ^ " " ^
        (pr_int lc_end.line) ^ " " ^
        (pr_int lc_end.col))

    in
        hprint "Ins" pr_str (ins_str ^ " " ^ cover)
  ) in
  
  hprint ~ruler:`Long "Instrumented" pr_str (LL.string_of_llmodule modul)

(*we need source_name to ignore instructions with location outside the source file *)
let instrument_bitcode ann_marks source_name (modul: LL.llmodule) : unit =
  instrument_bug_annotation ann_marks source_name modul
=======
  (*  let _ = print "INSTRUMENT BUG ANNOTATION" in

  let sorted_anns = List.rev annotations in
  let _ =
    List.iter ~f:(fun ((line, col), ann) ->
      print_endline (ann^"----------"^(sprint_int line)^"------------"^(sprint_int col))
    ) sorted_anns in *)

  (* map each instr to (line, col) * tag * instr *)
  let _ = print ("======== Source file: " ^ source_name) in
  let _ =
    print_endline
      ("MODULE  =============================\n"
      ^ LL.string_of_llmodule modul
      ^ " =====================\n") in
  let finstr =
    Some
      (fun acc instr ->
        let pos_op = LS.position_of_instr instr in
        match pos_op with
        | None ->
          acc
          (* let pop = mk_position "Hi!" (-1) (-1) (-1) (-1) in
        let ins = make_tagged_ins pop (-1) instr in
        ins::acc ) *)
        | Some pos ->
          if not (String.equal pos.pos_file_name source_name)
          then acc
          else (
            match acc with
            | [] -> make_tagged_ins pos 1 instr :: acc
            | hd :: tl -> make_tagged_ins pos (hd.tag + 1) instr :: acc)) in
  let tagged_ins = deep_fold_module ~finstr [] modul in
  let compare ins1 ins2 =
    let p1 = ins1.pos.pos_line_end, ins1.pos.pos_col_end in
    let p2 = ins2.pos.pos_line_end, ins2.pos.pos_col_end in
    if Poly.(p1 > p2) then 1 else if Poly.(p1 < p2) then -1 else 0 in
  let _ = print_endline "Tags  =============================\n" in
  let sorted_ins = List.stable_sort ~compare tagged_ins in
  (* let llctx = LL.global_context () in *)
  let _ =
    List.iter
      ~f:(fun tin ->
        match tin.ins with
        | Instr inx ->
          (* let dbg = LL.metadata inx (LL.mdkind_id llctx "dbg") in *)
          (* let dbg_str = *)
          (*   match dbg with *)
          (*   | None -> "None.." *)
          (*   | Some d -> LL.string_of_llvalue d in *)
          print_endline
            ((*        "Tag: " ^ (sprint_int tin.tag) ^ "\n" ^
                     "Debug: " ^ dbg_str ^ "\n" ^
        "Instr: " ^ (LL.string_of_llvalue inx) ^ " +++ " ^ (sprint_int tin.pos.pos_line_end) ^ " .. "
        ^ (sprint_int tin.pos.pos_col_end)
        ^ " .. file: " ^ tin.pos.pos_file_name  *)
             LL.string_of_llvalue
               inx)
        (*      let pos = LS.position_of_instr instr in
        match pos with
        | None -> ()
        | Some p -> print_endline ((LL.string_of_llvalue inx)^"++++ "^
                         (sprint_int line) ^ "__" ^
                         (sprint_int col)) *))
      (List.rev tagged_ins)
    (*sorted_ins*) in
  let _ = print_endline "SORTED_INS===" in
  let _ =
    List.iter tagged_ins ~f:(fun ins ->
        match ins.ins with
        | Instr inx -> print_endline (LL.string_of_llvalue inx)) in
  let _ = print_endline "===SORTED_INS" in
  let _ = resolve ann_marks sorted_ins [] modul in
  print_endline
    ("INSTRUMENTED ***********************\n"
    ^ LL.string_of_llmodule modul
    ^ "***********************")
;;

(*we need source_name to ignore instructions with location outside the source file *)
let instrument_bitcode ann_marks source_name (modul : LL.llmodule) : unit =
  instrument_bug_annotation ann_marks source_name modul
;;
>>>>>>> e4cdf3bd
<|MERGE_RESOLUTION|>--- conflicted
+++ resolved
@@ -21,23 +21,24 @@
 module LG = Llcallgraph
 
 exception AnnotFormat of string
-<<<<<<< HEAD
 
 type ann_type =
   | Bug
   | Safe
 
-type instr_with_tag = {
-  pos: position;
-  tag: int;
-  ins: instr;
-}
-
-let make_tagged_ins pos_ tag_ ins_= 
-  { pos = pos_;
-    tag = tag_;
-    ins = ins_;
+type instr_with_tag =
+  { pos : position
+  ; tag : int
+  ; ins : instr
   }
+
+let make_tagged_ins pos_ tag_ ins_ = { pos = pos_; tag = tag_; ins = ins_ }
+
+let less_than ins ann =
+  if Poly.((ins.pos.pos_line_end, ins.pos.pos_col_end) < Ann.pos_of_ann ann)
+  then true
+  else false
+;;
 
 type linecol = {
   line: int;
@@ -49,11 +50,6 @@
     col = col_;
   }
 
-let dummy_linecol =
-  { line = 0;
-    col = 0;
-  }
-
 let lc_comp lcx lcy =
   let tuplex = (lcx.line, lcx.col) in
   let tupley = (lcy.line, lcy.col) in
@@ -62,16 +58,19 @@
 let max_lc lcx lcy =
   if lc_comp lcx lcy = 1 then lcx
   else lcy
+;;
 
 let min_lc lcx lcy =
   if lc_comp lcx lcy = 1 then lcy
   else lcx
+;;
 
 let less_than ins ann =
   if Poly.((ins.pos.pos_line_end, ins.pos.pos_col_end) < 
            (Ann.pos_of_ann ann)) then true
   else
     false
+;;
 
 let coverage = Hashtbl.create (module Instr)
 
@@ -108,6 +107,7 @@
       let _ = Hashtbl.add coverage ~key:instr ~data:cover in
       cover
   | Some cover -> cover
+;;
 
 let extract_ann_marks (filename: string) = 
   let inx = In_channel.create filename in 
@@ -121,213 +121,6 @@
   (*print all marks*)
   let _ = hprint ~ruler:`Short "Annotations" pr_str "" in
   let _ = List.iter (List.rev (List.map rev_mark_list ~f:Ann.str_of_mark)) ~f:(hprint "" pr_str) in
-  List.rev rev_mark_list
-
-let get_func_name anntyp (bug:Ann.bug_group) ins =
-  match anntyp with
-  | Bug ->
-     (match bug with
-      | MemoryLeak -> "__assert_memory_leak"
-      | NullPointerDeref -> "__assert_null_pointer_deref"
-      | BufferOverflow -> "__assert_buffer_overflow"
-      | IntegerOverflow -> 
-          if LL.integer_bitwidth(LL.type_of ins) = 64 then 
-            "__assert_bug_integer_overflow_i64"
-          else
-            "__assert_bug_integer_overflow_i32"
-      | IntegerUnderflow -> "__assert_integer_underflow"
-      | DivisionByZero -> "__assert_division_by_zero"
-      | NewType t -> "__assert_unnamed_bug"
-     )
-  | Safe -> 
-     (match bug with
-      | MemoryLeak -> "__refute_memory_leak"
-      | NullPointerDeref -> "__refute_null_pointer_deref"
-      | BufferOverflow -> "__refute_buffer_overflow"
-      | IntegerOverflow ->
-          if LL.integer_bitwidth(LL.type_of ins) = 64 then 
-            "__refute_bug_integer_overflow_i64"
-          else
-            "__refute_bug_integer_overflow_i32"
-      | IntegerUnderflow -> "__refute_integer_underflow"
-      | DivisionByZero -> "__refute_division_by_zero"
-      | NewType t -> "__refute_unnamed_bug"
-     )
-
-let apply_annotation anntyp instr bugs modul=
-  match instr.ins with 
-  | Instr inx ->
-    let insert_pos = LL.instr_succ inx in
-    let builder = LL.builder_at (LL.module_context modul) insert_pos in
-    List.iter bugs ~f:(fun bug ->
-      let assert_func_opt = LL.lookup_function (get_func_name anntyp bug inx) modul in
-      match assert_func_opt with
-      | None -> ()
-      | Some assert_func ->
-        let assert_ins = LL.build_call assert_func 
-           (Array.create ~len:1 inx) "" builder in ()
-    )
-
-let rec update (ins:instr_with_tag) anns =
-  match anns with
-  | [] -> []
-  | hd_match::tl ->
-    match hd_match with
-    | (ann, ins_op) ->
-      match ins_op with
-      | None -> (ann, Some ins)::(update ins tl)
-      | Some old_ins -> 
-          let choose_ins =
-            let (old_start, old_end) = get_coverage old_ins.ins in
-            let (cstart, cend) = get_coverage ins.ins in
-            let start_comp = lc_comp old_start cstart in
-              if start_comp < 0 then old_ins else
-              if start_comp > 0 then ins else
-            let end_comp = lc_comp old_end cend in
-              if end_comp > 0 then old_ins else
-              if end_comp < 0 then ins else
-            if old_ins.tag < ins.tag then old_ins else
-            ins in
-          (ann, Some choose_ins)::(update ins tl)
-
-let apply_hd_bug end_ann (matched_anns: (Ann.mark * instr_with_tag option) list) modul =
-  match matched_anns with
-  | [] ->
-    raise (AnnotFormat ("Error: Bug_end without start at " ^ (Ann.pr_pos_ann end_ann)))
-  | (ann, ins_op)::tl ->
-    (match ann with
-     | Bug_start ((line, col), bugs) ->
-       (match ins_op with
-        | None ->
-            raise (AnnotFormat ("Error: No ins for annot at " ^ (Ann.pr_pos_ann end_ann)))
-        | Some ins ->
-          let _ = apply_annotation Bug ins bugs modul in
-          tl
-       )
-     | Bug_end _ | Safe_start _ | Safe_end _ | Skip ->
-       raise (AnnotFormat ("Error: no Bug_start matching Bug_end at " ^ (Ann.pr_pos_ann end_ann)))
-    )
-
-let apply_hd_safe end_ann (matched_anns: (Ann.mark * instr_with_tag option) list) modul =
-  match matched_anns with
-  | [] ->
-      raise (AnnotFormat ("Error: Safe_end without start at " ^ (Ann.pr_pos_ann end_ann)))
-  | (ann, ins_op)::tl ->
-      (match ann with
-      | Safe_start ((line, col), bugs) ->
-          (match ins_op with
-          | None ->
-              raise (AnnotFormat ("Error: No ins for annot at " ^ (Ann.pr_pos_ann end_ann)))
-          | Some ins ->
-              let _ = apply_annotation Safe ins bugs modul in
-              tl
-          )
-      | Bug_start _ | Bug_end _ | Safe_end _ | Skip ->
-          raise (AnnotFormat ("Error: no Safe_start matching Safe_end at" ^ (Ann.pr_pos_ann end_ann)))
-      )
-
-let rec resolve (ann_marks: Ann.mark list) (instrs: instr_with_tag list) matched_anns modul =
-  match ann_marks with
-  | [] -> ()
-  | hd_ann::tl_anns ->
-     match hd_ann with
-     | Bug_start ((line, col), bugs) | Safe_start ((line, col), bugs) ->
-       (match instrs with
-        | [] -> 
-          raise (AnnotFormat ("Error: no matching instruction for bug annotation at " 
-                 ^ (pr_int line) ^ " " ^ (pr_int col)))
-        | ins :: tl_ins ->  
-          if less_than ins hd_ann then  
-            resolve ann_marks tl_ins (update ins matched_anns) modul
-          else
-            resolve tl_anns instrs ((hd_ann, None)::matched_anns) modul
-       )
-     | Bug_end (line, col) ->
-       (match instrs with
-        | [] -> 
-          let updated_matched_anns = apply_hd_bug hd_ann matched_anns modul in
-          resolve tl_anns instrs updated_matched_anns modul
-
-        | hd_ins::tl_ins -> 
-          if less_than hd_ins hd_ann then
-            resolve ann_marks tl_ins (update hd_ins matched_anns) modul
-          else 
-            let updated_matched_anns = apply_hd_bug hd_ann matched_anns modul in
-            resolve tl_anns instrs updated_matched_anns modul
-       )
-     | Safe_end (line, col) ->
-       (match instrs with
-        | [] -> 
-          let updated_matched_anns = apply_hd_safe hd_ann matched_anns modul in
-          resolve tl_anns instrs updated_matched_anns modul
-
-        | hd_ins::tl_ins -> 
-          if less_than hd_ins hd_ann then
-            resolve ann_marks tl_ins (update hd_ins matched_anns) modul
-          else 
-            let updated_matched_anns = apply_hd_safe hd_ann matched_anns modul in
-            resolve tl_anns instrs updated_matched_anns modul
-       )
-     | Skip -> resolve tl_anns instrs matched_anns modul
-
-let instrument_bug_annotation ann_marks source_name (modul: LL.llmodule) : unit =
-=======
-
-type ann_type =
-  | Bug
-  | Safe
-
-type instr_with_tag =
-  { pos : position
-  ; tag : int
-  ; ins : instr
-  }
-
-let make_tagged_ins pos_ tag_ ins_ = { pos = pos_; tag = tag_; ins = ins_ }
-
-let less_than ins ann =
-  if Poly.((ins.pos.pos_line_end, ins.pos.pos_col_end) < Ann.pos_of_ann ann)
-  then true
-  else false
-;;
-
-let extract_ann_marks (filename : string) =
-  (*  let _ = print_endline ("File:.........."^filename) in
-  let inchan =
-    try open_in filename
-    with e -> error ("Unable to open file: " ^ filename) in
-  let rec read_line line_number annot_list =
-    try
-      let line = input_line inchan in
-      let rec find_annot col_number old_list =
-        let match_pos =
-          try
-          (*NOTE: no asterisk allowed in Bug string*)
-            Str.search_forward
-            (Str.regexp "/\\*{\\(Bug\\):\\([^*]*\\)\\*/") line col_number
-          with Not_found -> -1 in
-        if match_pos = -1 then old_list
-        else
-          find_annot (Str.match_end ())
-            (((line_number, (Str.match_end ()) + 1), Str.matched_group 2 line)::old_list) in
-      let new_list = find_annot 0 annot_list in
-      read_line (line_number+1) new_list
-    with End_of_file -> let _ = close_in inchan in annot_list in
-  read_line 1 [] *)
-  let inx = In_channel.create filename in
-  let lexbuf = Lexing.from_channel inx in
-  let rev_mark_list =
-    try Annparser.prog Annlexer.read lexbuf with
-    | Annparser.Error ->
-      let _ =
-        debug ("Parsing failed. Annotations ignored in file: " ^ filename)
-      in
-      [] in
-  (*print all marks*)
-  let _ =
-    List.iter
-      (List.rev (List.map rev_mark_list ~f:Ann.str_of_mark))
-      ~f:print_endline in
   List.rev rev_mark_list
 ;;
 
@@ -359,33 +152,42 @@
     | NewType t -> "__refute_unnamed_bug")
 ;;
 
-let apply_annotation anntyp instr bugs modul =
-  match instr.ins with
+let apply_annotation anntyp instr bugs modul=
+  match instr.ins with 
   | Instr inx ->
-    (* let insert_pos = LL.instr_succ inx in *)
-    (* let builder = LL.builder_at (LL.module_context modul) insert_pos in *)
+    let insert_pos = LL.instr_succ inx in
+    let builder = LL.builder_at (LL.module_context modul) insert_pos in
     List.iter bugs ~f:(fun bug ->
-        let assert_func_opt =
-          LL.lookup_function (get_func_name anntyp bug inx) modul in
-        match assert_func_opt with
-        | None -> ()
-        | Some assert_func ->
-          (* let assert_ins = *)
-          (*   LL.build_call assert_func (Array.create ~len:1 inx) "" builder in *)
-          ())
-;;
-
-let rec update ins anns =
+      let assert_func_opt = LL.lookup_function (get_func_name anntyp bug inx) modul in
+      match assert_func_opt with
+      | None -> ()
+      | Some assert_func ->
+        let assert_ins = LL.build_call assert_func 
+           (Array.create ~len:1 inx) "" builder in ()
+    )
+;;
+
+let rec update (ins:instr_with_tag) anns =
   match anns with
   | [] -> []
-  | hd_match :: tl ->
-    (match hd_match with
-    | ann, ins_op ->
-      (match ins_op with
-      | None -> (ann, Some ins) :: update ins tl
-      | Some old_ins ->
-        (ann, Some (if old_ins.tag < ins.tag then ins else old_ins))
-        :: update ins tl))
+  | hd_match::tl ->
+    match hd_match with
+    | (ann, ins_op) ->
+      match ins_op with
+      | None -> (ann, Some ins)::(update ins tl)
+      | Some old_ins -> 
+          let choose_ins =
+            let (old_start, old_end) = get_coverage old_ins.ins in
+            let (cstart, cend) = get_coverage ins.ins in
+            let start_comp = lc_comp old_start cstart in
+              if start_comp < 0 then old_ins else
+              if start_comp > 0 then ins else
+            let end_comp = lc_comp old_end cend in
+              if end_comp > 0 then old_ins else
+              if end_comp < 0 then ins else
+            if old_ins.tag < ins.tag then old_ins else
+            ins in
+          (ann, Some choose_ins)::(update ins tl)
 ;;
 
 let apply_hd_bug
@@ -488,12 +290,10 @@
 
 let instrument_bug_annotation ann_marks source_name (modul : LL.llmodule) : unit
   =
->>>>>>> e4cdf3bd
   (* TODO: fill code here.
      See module llsimp.ml, function elim_instr_intrinsic_lifetime ...
      for how to manipulating LLVM bitcode *)
 
-<<<<<<< HEAD
   let _ = hprint ~ruler:`Long "Uninstrumented" pr_str (LL.string_of_llmodule modul) in
 
   let finstr = Some (fun acc instr ->
@@ -554,91 +354,9 @@
   
   hprint ~ruler:`Long "Instrumented" pr_str (LL.string_of_llmodule modul)
 
-(*we need source_name to ignore instructions with location outside the source file *)
-let instrument_bitcode ann_marks source_name (modul: LL.llmodule) : unit =
-  instrument_bug_annotation ann_marks source_name modul
-=======
-  (*  let _ = print "INSTRUMENT BUG ANNOTATION" in
-
-  let sorted_anns = List.rev annotations in
-  let _ =
-    List.iter ~f:(fun ((line, col), ann) ->
-      print_endline (ann^"----------"^(sprint_int line)^"------------"^(sprint_int col))
-    ) sorted_anns in *)
-
-  (* map each instr to (line, col) * tag * instr *)
-  let _ = print ("======== Source file: " ^ source_name) in
-  let _ =
-    print_endline
-      ("MODULE  =============================\n"
-      ^ LL.string_of_llmodule modul
-      ^ " =====================\n") in
-  let finstr =
-    Some
-      (fun acc instr ->
-        let pos_op = LS.position_of_instr instr in
-        match pos_op with
-        | None ->
-          acc
-          (* let pop = mk_position "Hi!" (-1) (-1) (-1) (-1) in
-        let ins = make_tagged_ins pop (-1) instr in
-        ins::acc ) *)
-        | Some pos ->
-          if not (String.equal pos.pos_file_name source_name)
-          then acc
-          else (
-            match acc with
-            | [] -> make_tagged_ins pos 1 instr :: acc
-            | hd :: tl -> make_tagged_ins pos (hd.tag + 1) instr :: acc)) in
-  let tagged_ins = deep_fold_module ~finstr [] modul in
-  let compare ins1 ins2 =
-    let p1 = ins1.pos.pos_line_end, ins1.pos.pos_col_end in
-    let p2 = ins2.pos.pos_line_end, ins2.pos.pos_col_end in
-    if Poly.(p1 > p2) then 1 else if Poly.(p1 < p2) then -1 else 0 in
-  let _ = print_endline "Tags  =============================\n" in
-  let sorted_ins = List.stable_sort ~compare tagged_ins in
-  (* let llctx = LL.global_context () in *)
-  let _ =
-    List.iter
-      ~f:(fun tin ->
-        match tin.ins with
-        | Instr inx ->
-          (* let dbg = LL.metadata inx (LL.mdkind_id llctx "dbg") in *)
-          (* let dbg_str = *)
-          (*   match dbg with *)
-          (*   | None -> "None.." *)
-          (*   | Some d -> LL.string_of_llvalue d in *)
-          print_endline
-            ((*        "Tag: " ^ (sprint_int tin.tag) ^ "\n" ^
-                     "Debug: " ^ dbg_str ^ "\n" ^
-        "Instr: " ^ (LL.string_of_llvalue inx) ^ " +++ " ^ (sprint_int tin.pos.pos_line_end) ^ " .. "
-        ^ (sprint_int tin.pos.pos_col_end)
-        ^ " .. file: " ^ tin.pos.pos_file_name  *)
-             LL.string_of_llvalue
-               inx)
-        (*      let pos = LS.position_of_instr instr in
-        match pos with
-        | None -> ()
-        | Some p -> print_endline ((LL.string_of_llvalue inx)^"++++ "^
-                         (sprint_int line) ^ "__" ^
-                         (sprint_int col)) *))
-      (List.rev tagged_ins)
-    (*sorted_ins*) in
-  let _ = print_endline "SORTED_INS===" in
-  let _ =
-    List.iter tagged_ins ~f:(fun ins ->
-        match ins.ins with
-        | Instr inx -> print_endline (LL.string_of_llvalue inx)) in
-  let _ = print_endline "===SORTED_INS" in
-  let _ = resolve ann_marks sorted_ins [] modul in
-  print_endline
-    ("INSTRUMENTED ***********************\n"
-    ^ LL.string_of_llmodule modul
-    ^ "***********************")
 ;;
 
 (*we need source_name to ignore instructions with location outside the source file *)
 let instrument_bitcode ann_marks source_name (modul : LL.llmodule) : unit =
   instrument_bug_annotation ann_marks source_name modul
-;;
->>>>>>> e4cdf3bd
+;;